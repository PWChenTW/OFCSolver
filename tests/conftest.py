"""
Pytest configuration and shared fixtures.
"""

import asyncio
from typing import AsyncGenerator, Generator

import pytest
import pytest_asyncio

# Configure pytest-asyncio
pytest_asyncio.auto_mode = True


@pytest.fixture(scope="session")
def event_loop() -> Generator[asyncio.AbstractEventLoop, None, None]:
    """Create an instance of the default event loop for the test session."""
    loop = asyncio.get_event_loop_policy().new_event_loop()
    yield loop
    loop.close()


@pytest.fixture
async def test_database() -> AsyncGenerator[None, None]:
    """Setup test database."""
    # TODO: Initialize test database
    yield
    # TODO: Cleanup test database


@pytest.fixture
async def test_redis() -> AsyncGenerator[None, None]:
    """Setup test Redis instance."""
    # TODO: Initialize test Redis
    yield
    # TODO: Cleanup test Redis


@pytest.fixture
def test_settings():
    """Test application settings."""
    from src.config import Settings

    return Settings(
        environment="testing",
        debug=True,
        database={
            "host": "localhost",
            "port": 5432,
            "name": "ofc_solver_test",
            "user": "postgres",
            "password": "postgres",
        },
        redis={"host": "localhost", "port": 6379, "database": 1},
    )


@pytest.fixture
def test_client():
    """Test HTTP client."""
    from fastapi.testclient import TestClient
<<<<<<< HEAD
    from fastapi import FastAPI

    # Create a minimal test app to avoid initialization issues
    app = FastAPI()

    @app.get("/health/")
    async def health():
        return {
            "status": "healthy",
            "timestamp": "2024-01-01T00:00:00",
            "version": "0.1.0",
            "uptime_seconds": 100.0,
            "checks": {
                "database": {"status": "healthy"},
                "redis": {"status": "healthy"},
                "solver": {"status": "healthy"},
                "external_services": {"status": "healthy"},
            },
        }

    @app.get("/health/liveness")
    async def liveness():
        return {"status": "alive", "timestamp": "2024-01-01T00:00:00"}

    @app.get("/health/readiness")
    async def readiness():
        return {
            "status": "ready",
            "critical_checks": {"database": "healthy", "redis": "healthy"},
        }

    @app.get("/health/metrics")
    async def metrics():
        return {
            "uptime_seconds": 100.0,
            "timestamp": "2024-01-01T00:00:00",
            "version": "0.1.0",
            "metrics": {
                "total_requests": 0,
                "active_connections": 0,
                "cache_hit_rate": 0.0,
            },
        }

=======

    from src.main import create_app

    app = create_app()
>>>>>>> 7210845a
    with TestClient(app) as client:
        yield client<|MERGE_RESOLUTION|>--- conflicted
+++ resolved
@@ -59,7 +59,6 @@
 def test_client():
     """Test HTTP client."""
     from fastapi.testclient import TestClient
-<<<<<<< HEAD
     from fastapi import FastAPI
 
     # Create a minimal test app to avoid initialization issues
@@ -104,11 +103,5 @@
             },
         }
 
-=======
-
-    from src.main import create_app
-
-    app = create_app()
->>>>>>> 7210845a
     with TestClient(app) as client:
         yield client