--- conflicted
+++ resolved
@@ -215,7 +215,6 @@
 
 def main():
     parser = argparse.ArgumentParser(description="命令審計日誌分析工具")
-<<<<<<< HEAD
     parser.add_argument(
         "--log-file", default=".command_audit.log", help="審計日誌文件路徑"
     )
@@ -228,14 +227,6 @@
     parser.add_argument(
         "--test", action="store_true", help="測試模式（不讀取真實日誌）"
     )
-=======
-    parser.add_argument("--log-file", default=".command_audit.log", help="審計日誌文件路徑")
-    parser.add_argument("--hours", type=int, default=24, help="分析最近N小時的數據")
-    parser.add_argument("--summary", action="store_true", help="顯示總體摘要")
-    parser.add_argument("--top-commands", type=int, metavar="N", help="顯示最常用的N個命令")
-    parser.add_argument("--export", metavar="FILE", help="導出詳細報告到JSON文件")
-    parser.add_argument("--test", action="store_true", help="測試模式（不讀取真實日誌）")
->>>>>>> 7210845a
 
     args = parser.parse_args()
 
