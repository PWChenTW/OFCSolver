#!/usr/bin/env python3
"""
代碼品質自動檢查腳本
在Claude Code完成響應後自動檢查代碼品質問題
"""

import glob
import json
import os
import re
import sys
from datetime import datetime



class QualityChecker:
    def __init__(self):
        self.warnings = []
        self.errors = []

    def check_recent_files(self, minutes=10):
        """檢查最近修改的文件"""
        import time

        current_time = time.time()
        cutoff_time = current_time - (minutes * 60)

        # 檢查各種類型的文件
        file_patterns = [
            "**/*.py",
            "**/*.js",
            "**/*.ts",
            "**/*.go",
            "**/*.java",
            "src/**/*",
            "lib/**/*",
        ]

        for pattern in file_patterns:
            for filepath in glob.glob(pattern, recursive=True):
                if (
                    os.path.isfile(filepath)
                    and os.path.getmtime(filepath) > cutoff_time
                ):
                    self._check_file_content(filepath)

    def _check_file_content(self, filepath):
        """檢查文件內容的品質問題"""
        try:
            with open(filepath, "r", encoding="utf-8") as f:
                content = f.read()

            # 通用檢查
            self._check_sensitive_data(filepath, content)
            self._check_error_handling(filepath, content)
            self._check_code_quality(filepath, content)
            self._check_documentation(filepath, content)

        except Exception as e:
            self.warnings.append(f"無法檢查文件 {filepath}: {e}")

    def _check_sensitive_data(self, filepath, content):
        """檢查敏感數據"""
        sensitive_patterns = [
            (r'api.?key\s*=\s*["\'](?!.*\{)[^"\']{10,}', "API密鑰可能被硬編碼"),
            (r'password\s*=\s*["\'][^"\']{3,}', "密碼可能被硬編碼"),
            (r'secret\s*=\s*["\'][^"\']{10,}', "秘密可能被硬編碼"),
            (r'token\s*=\s*["\'][^"\']{10,}', "Token可能被硬編碼"),
            (r'private.?key\s*=\s*["\'][^"\']{10,}', "私鑰可能被硬編碼"),
        ]

        for pattern, description in sensitive_patterns:
            if re.search(pattern, content, re.IGNORECASE):
                self.warnings.append(f"🔒 安全警告: {filepath} {description}")

    def _check_error_handling(self, filepath, content):
        """檢查錯誤處理"""
        # 查找可能的外部調用或高風險操作
        risky_patterns = [
            r"requests\.",
            r"urllib\.",
            r"http\.",
            r"api\.",
            r"client\.",
            r"fetch\(",
            r"axios\.",
            r"connect\(",
            r"open\(",
            r"file\.",
        ]

        has_risky_operations = any(
            re.search(pattern, content, re.IGNORECASE) for pattern in risky_patterns
        )

        if has_risky_operations:
            # 檢查是否有錯誤處理
            error_handling_patterns = [
                r"try:",
                r"except",
                r"catch",
                r"error",
                r"exception",
                r"\.catch\(",
                r"throw",
                r"if\s+err",
            ]

            has_error_handling = any(
                re.search(pattern, content, re.IGNORECASE)
                for pattern in error_handling_patterns
            )

            if not has_error_handling:
<<<<<<< HEAD
                self.warnings.append(
                    f"🔧 品質提醒: {filepath} 有外部調用但缺少錯誤處理"
                )
=======
                self.warnings.append(f"🔧 品質提醒: {filepath} 有外部調用但缺少錯誤處理")
>>>>>>> 7210845a

    def _check_code_quality(self, filepath, content):
        """檢查代碼品質"""
        # 檢查過長的函數
        if filepath.endswith(".py"):
            self._check_python_quality(filepath, content)
        elif filepath.endswith((".js", ".ts")):
            self._check_javascript_quality(filepath, content)
        elif filepath.endswith(".go"):
            self._check_go_quality(filepath, content)

    def _check_python_quality(self, filepath, content):
        """檢查Python代碼品質"""
        lines = content.split("\n")

        # 檢查函數長度
        function_pattern = r"^\s*def\s+\w+"
        current_function = None
        function_start = 0

        for i, line in enumerate(lines):
            if re.match(function_pattern, line):
                if current_function and (i - function_start) > 50:
                    self.warnings.append(
                        f"📏 品質提醒: {filepath} 函數 {current_function} 過長 ({i - function_start} 行)"
                    )
                current_function = re.search(r"def\s+(\w+)", line).group(1)
                function_start = i

        # 檢查是否有TODO註釋
        if re.search(r"#\s*TODO", content, re.IGNORECASE):
            self.warnings.append(f"📝 提醒: {filepath} 包含TODO註釋，記得處理")

    def _check_javascript_quality(self, filepath, content):
        """檢查JavaScript/TypeScript代碼品質"""
        # 檢查console.log（可能是調試代碼）
        if re.search(r"console\.log\(", content):
            self.warnings.append(f"🐛 提醒: {filepath} 包含console.log，可能是調試代碼")

        # 檢查是否有var（建議使用let/const）
        if re.search(r"\bvar\s+\w+", content):
<<<<<<< HEAD
            self.warnings.append(
                f"💡 建議: {filepath} 使用var聲明變量，建議使用let/const"
            )
=======
            self.warnings.append(f"💡 建議: {filepath} 使用var聲明變量，建議使用let/const")
>>>>>>> 7210845a

    def _check_go_quality(self, filepath, content):
        """檢查Go代碼品質"""
        # 檢查是否有fmt.Println（可能是調試代碼）
        if re.search(r"fmt\.Println\(", content):
            self.warnings.append(f"🐛 提醒: {filepath} 包含fmt.Println，可能是調試代碼")

    def _check_documentation(self, filepath, content):
        """檢查文檔和註釋"""
        lines = content.split("\n")

        if filepath.endswith(".py"):
            # 檢查Python函數是否有docstring
            function_lines = [
                i for i, line in enumerate(lines) if re.match(r"^\s*def\s+\w+", line)
            ]

            for func_line in function_lines:
                # 檢查函數後面是否有docstring
                if func_line + 1 < len(lines):
                    next_line = lines[func_line + 1].strip()
                    has_docstring = (
                        next_line.startswith('"""')
                        or next_line.startswith("'''")
                        or next_line.startswith('"')
                    )

                    if not has_docstring:
                        func_name = re.search(r"def\s+(\w+)", lines[func_line]).group(1)
<<<<<<< HEAD
                        self.warnings.append(
                            f"📚 建議: {filepath} 函數 {func_name} 缺少文檔字符串"
                        )
=======
                        self.warnings.append(f"📚 建議: {filepath} 函數 {func_name} 缺少文檔字符串")
>>>>>>> 7210845a

    def check_git_changes(self):
        """檢查Git變更中的品質問題"""
        try:
            import subprocess

            # 獲取最近的變更
            result = subprocess.run(
                ["git", "diff", "--name-only", "HEAD~1", "HEAD"],
                capture_output=True,
                text=True,
                cwd=os.getcwd(),
            )

            if result.returncode == 0:
                changed_files = result.stdout.strip().split("\n")
                for filepath in changed_files:
                    if filepath and os.path.exists(filepath):
                        # 只檢查代碼文件
                        if any(
                            filepath.endswith(ext)
                            for ext in [
                                ".py",
                                ".js",
                                ".ts",
                                ".go",
                                ".java",
                                ".cpp",
                                ".c",
                            ]
                        ):
                            self._check_file_content(filepath)
        except Exception:
            # Git檢查失敗不影響主要功能
            pass

    def generate_report(self):
        """生成品質檢查報告"""
        if not self.warnings and not self.errors:
            return None

        report = {
            "timestamp": datetime.now().isoformat(),
            "errors": self.errors,
            "warnings": self.warnings,
            "summary": {
                "total_errors": len(self.errors),
                "total_warnings": len(self.warnings),
                "quality_level": (
                    "POOR"
                    if self.errors
<<<<<<< HEAD
                    else "NEEDS_IMPROVEMENT" if self.warnings else "GOOD"
=======
                    else "NEEDS_IMPROVEMENT"
                    if self.warnings
                    else "GOOD"
>>>>>>> 7210845a
                ),
            },
        }

        return report

    def save_report(self, report, filename=".quality_check_report.json"):
        """保存品質報告"""
        try:
            with open(filename, "w", encoding="utf-8") as f:
                json.dump(report, f, indent=2, ensure_ascii=False)
        except Exception:
            pass  # 靜默失敗，不影響主流程


def main():
    """主函數"""
    checker = QualityChecker()

    # 檢查最近修改的文件
    checker.check_recent_files(minutes=10)

    # 檢查Git變更
    checker.check_git_changes()

    # 生成報告
    report = checker.generate_report()

    if report:
        # 保存報告
        checker.save_report(report)

        # 輸出關鍵警告
        if checker.errors:
            print("🚨 發現代碼品質問題:")
            for error in checker.errors:
                print(f"  {error}")

        if checker.warnings and len(checker.warnings) <= 3:
            print("💡 品質建議:")
            for warning in checker.warnings:
                print(f"  {warning}")
        elif checker.warnings:
            print(f"💡 發現 {len(checker.warnings)} 個品質建議，詳情請查看報告")

    # 返回0表示成功（即使有警告）
    return 0


if __name__ == "__main__":
    sys.exit(main())<|MERGE_RESOLUTION|>--- conflicted
+++ resolved
@@ -112,13 +112,9 @@
             )
 
             if not has_error_handling:
-<<<<<<< HEAD
                 self.warnings.append(
                     f"🔧 品質提醒: {filepath} 有外部調用但缺少錯誤處理"
                 )
-=======
-                self.warnings.append(f"🔧 品質提醒: {filepath} 有外部調用但缺少錯誤處理")
->>>>>>> 7210845a
 
     def _check_code_quality(self, filepath, content):
         """檢查代碼品質"""
@@ -160,13 +156,9 @@
 
         # 檢查是否有var（建議使用let/const）
         if re.search(r"\bvar\s+\w+", content):
-<<<<<<< HEAD
             self.warnings.append(
                 f"💡 建議: {filepath} 使用var聲明變量，建議使用let/const"
             )
-=======
-            self.warnings.append(f"💡 建議: {filepath} 使用var聲明變量，建議使用let/const")
->>>>>>> 7210845a
 
     def _check_go_quality(self, filepath, content):
         """檢查Go代碼品質"""
@@ -196,13 +188,9 @@
 
                     if not has_docstring:
                         func_name = re.search(r"def\s+(\w+)", lines[func_line]).group(1)
-<<<<<<< HEAD
                         self.warnings.append(
                             f"📚 建議: {filepath} 函數 {func_name} 缺少文檔字符串"
                         )
-=======
-                        self.warnings.append(f"📚 建議: {filepath} 函數 {func_name} 缺少文檔字符串")
->>>>>>> 7210845a
 
     def check_git_changes(self):
         """檢查Git變更中的品質問題"""
@@ -254,13 +242,9 @@
                 "quality_level": (
                     "POOR"
                     if self.errors
-<<<<<<< HEAD
-                    else "NEEDS_IMPROVEMENT" if self.warnings else "GOOD"
-=======
                     else "NEEDS_IMPROVEMENT"
                     if self.warnings
                     else "GOOD"
->>>>>>> 7210845a
                 ),
             },
         }
