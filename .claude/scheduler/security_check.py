--- conflicted
+++ resolved
@@ -103,13 +103,9 @@
             )
 
             if not has_security:
-<<<<<<< HEAD
                 self.warnings.append(
                     f"⚠️ 安全提醒: {filepath} 包含認證邏輯但可能缺少安全措施"
                 )
-=======
-                self.warnings.append(f"⚠️ 安全提醒: {filepath} 包含認證邏輯但可能缺少安全措施")
->>>>>>> 7210845a
 
     def _check_input_validation(self, filepath, content):
         """檢查輸入驗證"""
@@ -145,13 +141,9 @@
             )
 
             if not has_validation:
-<<<<<<< HEAD
                 self.warnings.append(
                     f"🛡️ 安全提醒: {filepath} 處理用戶輸入但可能缺少驗證"
                 )
-=======
-                self.warnings.append(f"🛡️ 安全提醒: {filepath} 處理用戶輸入但可能缺少驗證")
->>>>>>> 7210845a
 
     def _check_error_handling(self, filepath, content):
         """檢查錯誤處理"""
@@ -189,13 +181,9 @@
             )
 
             if not has_error_handling:
-<<<<<<< HEAD
                 self.warnings.append(
                     f"🔧 品質提醒: {filepath} 有外部調用但可能缺少錯誤處理"
                 )
-=======
-                self.warnings.append(f"🔧 品質提醒: {filepath} 有外部調用但可能缺少錯誤處理")
->>>>>>> 7210845a
 
     def _check_encryption(self, filepath, content):
         """檢查加密相關"""
@@ -230,13 +218,9 @@
             )
 
             if not has_encryption:
-<<<<<<< HEAD
                 self.warnings.append(
                     f"🔐 安全提醒: {filepath} 處理敏感數據但可能缺少加密保護"
                 )
-=======
-                self.warnings.append(f"🔐 安全提醒: {filepath} 處理敏感數據但可能缺少加密保護")
->>>>>>> 7210845a
 
     def check_git_changes(self):
         """檢查Git變更中的安全問題"""
