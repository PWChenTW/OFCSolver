--- conflicted
+++ resolved
@@ -172,13 +172,8 @@
 
         elif count_groups[0][1] == 4:  # Four of a kind
             quad_rank = count_groups[0][0]
-<<<<<<< HEAD
             kicker = count_groups[1][0] if len(count_groups) > 1 else 0
             return HandType.FOUR_OF_A_KIND, quad_rank, [kicker] if kicker else []
-=======
-            kicker = count_groups[1][0]
-            return HandType.FOUR_OF_A_KIND, quad_rank, [kicker]
->>>>>>> 19b0284a
 
         elif (
             count_groups[0][1] == 3
@@ -208,16 +203,8 @@
             high_pair = max(count_groups[0][0], count_groups[1][0])
             low_pair = min(count_groups[0][0], count_groups[1][0])
             kicker = count_groups[2][0] if len(count_groups) > 2 else 0
-<<<<<<< HEAD
-            return (
-                HandType.TWO_PAIR,
-                high_pair,
-                [low_pair, kicker] if kicker else [low_pair],
-            )
-=======
             kickers = [low_pair, kicker] if kicker else [low_pair]
             return HandType.TWO_PAIR, high_pair, kickers
->>>>>>> 19b0284a
 
         elif count_groups[0][1] == 2:  # Pair
             pair_rank = count_groups[0][0]
