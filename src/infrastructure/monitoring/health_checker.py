--- conflicted
+++ resolved
@@ -5,13 +5,9 @@
 import asyncio
 import time
 from datetime import datetime
-<<<<<<< HEAD
 from typing import Dict, Any
 import psutil
 import os
-=======
-from typing import Any, Dict
->>>>>>> 7210845a
 
 from fastapi import APIRouter, HTTPException, status
 from pydantic import BaseModel
@@ -49,7 +45,6 @@
     start_time = time.time()
 
     try:
-<<<<<<< HEAD
         # Check PostgreSQL connection
         async with db_session.get_session() as session:
             result = await session.execute("SELECT 1")
@@ -57,14 +52,6 @@
 
         # Get connection pool stats
         pool_stats = await connection_pool.get_postgres_stats()
-=======
-        # TODO: Implement actual database check
-        # db = await get_database()
-        # result = await db.execute("SELECT 1")
-
-        # Simulate database check
-        await asyncio.sleep(0.01)  # Simulate small delay
->>>>>>> 7210845a
 
         response_time_ms = (time.time() - start_time) * 1000
 
@@ -72,14 +59,9 @@
             status="healthy",
             response_time_ms=response_time_ms,
             details={
-<<<<<<< HEAD
                 "connection_pool_size": pool_stats.get("size", 0),
                 "active_connections": pool_stats.get("checked_out", 0),
                 "available_connections": pool_stats.get("checked_in", 0),
-=======
-                "connection_pool_size": 10,
-                "active_connections": 5,
->>>>>>> 7210845a
                 "query_test": "passed",
             },
         )
@@ -97,21 +79,12 @@
     start_time = time.time()
 
     try:
-<<<<<<< HEAD
         # Check Redis connection
         redis_client = connection_pool.redis
         ping_result = await redis_client.ping()
 
         # Get Redis stats
         redis_stats = await connection_pool.get_redis_stats()
-=======
-        # TODO: Implement actual Redis check
-        # redis_client = await get_redis_client()
-        # await redis_client.ping()
-
-        # Simulate Redis check
-        await asyncio.sleep(0.005)  # Simulate small delay
->>>>>>> 7210845a
 
         response_time_ms = (time.time() - start_time) * 1000
 
@@ -119,17 +92,11 @@
             status="healthy" if ping_result else "unhealthy",
             response_time_ms=response_time_ms,
             details={
-<<<<<<< HEAD
                 "ping_test": "passed" if ping_result else "failed",
                 "created_connections": redis_stats.get("created_connections", 0),
                 "available_connections": redis_stats.get("available_connections", 0),
                 "in_use_connections": redis_stats.get("in_use_connections", 0),
                 "max_connections": redis_stats.get("max_connections", 0),
-=======
-                "memory_usage": "45MB",
-                "connected_clients": 8,
-                "ping_test": "passed",
->>>>>>> 7210845a
             },
         )
     except Exception as e:
@@ -179,7 +146,6 @@
     start_time = time.time()
 
     try:
-<<<<<<< HEAD
         # Check ClickHouse if available
         clickhouse_status = "not_configured"
         if connection_pool.clickhouse:
@@ -188,10 +154,6 @@
 
         # Get all connection health status
         health_status = await connection_pool.health_check()
-=======
-        # TODO: Check RabbitMQ, ClickHouse, etc.
-        await asyncio.sleep(0.02)  # Simulate external service checks
->>>>>>> 7210845a
 
         response_time_ms = (time.time() - start_time) * 1000
 
@@ -199,17 +161,11 @@
             status="healthy" if all(health_status.values()) else "degraded",
             response_time_ms=response_time_ms,
             details={
-<<<<<<< HEAD
                 "postgres": (
                     "connected" if health_status.get("postgres") else "disconnected"
                 ),
                 "redis": "connected" if health_status.get("redis") else "disconnected",
                 "clickhouse": clickhouse_status,
-=======
-                "rabbitmq": "connected",
-                "clickhouse": "connected",
-                "prometheus": "collecting_metrics",
->>>>>>> 7210845a
             },
         )
     except Exception as e:
@@ -324,7 +280,6 @@
     """
     uptime_seconds = time.time() - _start_time
 
-<<<<<<< HEAD
     # Get system metrics
     process = psutil.Process(os.getpid())
     memory_info = process.memory_info()
@@ -334,8 +289,6 @@
     postgres_stats = await connection_pool.get_postgres_stats()
     redis_stats = await connection_pool.get_redis_stats()
 
-=======
->>>>>>> 7210845a
     return {
         "uptime_seconds": uptime_seconds,
         "timestamp": datetime.utcnow().isoformat(),
@@ -360,9 +313,5 @@
             "cache_hit_rate": 0.0,  # TODO: Get from cache service
             "avg_response_time_ms": 0.0,  # TODO: Implement response time tracking
             "solver_calculations_total": 0,  # TODO: Get from solver service
-<<<<<<< HEAD
-=======
-            "memory_usage_mb": 0,  # TODO: Get current memory usage
->>>>>>> 7210845a
         },
     }