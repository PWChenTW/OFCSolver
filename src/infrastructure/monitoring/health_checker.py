--- conflicted
+++ resolved
@@ -7,12 +7,8 @@
 import logging
 import time
 from datetime import datetime
-<<<<<<< HEAD
-from typing import Dict, Any
-=======
 from typing import Dict, Any, List, Optional
 import psutil
->>>>>>> 55a0c26e
 import os
 
 from fastapi import APIRouter, HTTPException, status
